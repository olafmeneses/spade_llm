<div align="center">
  <img src="docs/docs/assets/images/spade_llm_logo.png" alt="SPADE-LLM Logo" width="200"/>
</div>

<div align="center">



[![PyPI Version](https://img.shields.io/pypi/v/spade-llm)](https://pypi.org/project/spade-llm/)
[![License: MIT](https://img.shields.io/badge/License-MIT-yellow.svg)](https://opensource.org/licenses/MIT)
[![Coverage Status](https://coveralls.io/repos/github/sosanzma/spade_llm/badge.svg?branch=main)](https://coveralls.io/github/sosanzma/spade_llm?branch=main)
![Python Version](https://img.shields.io/badge/python-3.10%20to%203.12-orange?logo=python&logoColor=green)
[![Build Status](https://img.shields.io/github/actions/workflow/status/sosanzma/spade_llm/python-app.yml?label=build)](https://github.com/sosanzma/spade_llm/actions)
[![Docs Status](https://img.shields.io/github/actions/workflow/status/sosanzma/spade_llm/docs.yml?label=docs)](https://github.com/sosanzma/spade_llm/actions/workflows/docs.yml)

[**Documentation**](https://sosanzma.github.io/spade_llm/) | [**Quick Start**](https://sosanzma.github.io/spade_llm/getting-started/quickstart/) | [**Examples**](https://sosanzma.github.io/spade_llm/reference/examples/) | [**API Reference**](https://sosanzma.github.io/spade_llm/reference/)

</div>

# SPADE-LLM: Large Language Model Integration for Multi-Agent Systems

**SPADE-LLM** is a Python framework that extends [SPADE](https://spadeagents.eu) multi-agent platform with Large Language Model capabilities. Build AI agents powered by OpenAI GPT, Ollama, LM Studio, and other LLM providers for multi-agent systems, distributed AI applications, and intelligent chatbots.

**Keywords**: SPADE, LLM, large language models, multi-agent systems, AI agents, OpenAI, GPT, Ollama, chatbot framework, distributed AI, Python AI, agent communication, XMPP agents, AI collaboration

## Table of Contents

- [Key Features](#key-features)
- [Built-in XMPP Server](#built-in-xmpp-server)
- [Quick Start](#quick-start)
- [Installation](#installation)
- [Architecture](#architecture)
- [Documentation](#documentation)
- [Examples](#examples)
  - [Multi-Provider Support](#multi-provider-support)
  - [Tools and Function Calling](#tools-and-function-calling)
  - [Content Safety with Guardrails](#content-safety-with-guardrails)
  - [Message Routing](#message-routing)
  - [Interactive Chat](#interactive-chat)
  - [Memory Extensions](#memory-extensions)
  - [Context Management](#context-management)
  - [Human-in-the-Loop](#human-in-the-loop)
- [Requirements](#requirements)
- [Contributing](#contributing)
- [License](#license)

## Key Features

<<<<<<< HEAD
- **Built-in XMPP Server** - No external server setup needed! Start agents with one command
- **Multi-Provider Support** - OpenAI, Ollama, LM Studio, vLLM integration  
- **Tool System** - Function calling with async execution  
- **Context Management** - Multi-conversation support with automatic cleanup  
- **Memory Extensions** - Agent-based and agent-thread memory for persistent state  
- **Message Routing** - Conditional routing based on LLM responses  
- **Guardrails System** - Content filtering and safety controls for input/output  
- **MCP Integration** - Model Context Protocol server support  
- **Human-in-the-Loop** - Web interface for human expert consultation
=======
- **Multi-LLM Provider Support** - Integrate OpenAI GPT-4, Ollama local models, LM Studio, vLLM, Anthropic Claude, Google Gemini
- **Advanced Tool System** - Function calling, async execution, LangChain tool integration, custom tool development
- **Smart Context Management** - Multi-conversation support, automatic cleanup, sliding window, token-aware context
- **Persistent Memory** - Agent-based memory, conversation threading, long-term state persistence across sessions
- **Intelligent Message Routing** - Conditional routing based on LLM responses, dynamic agent selection
- **Content Safety Guardrails** - Input/output filtering, keyword blocking, content moderation, safety controls
- **MCP Integration** - Model Context Protocol server support for external tools and services
- **Human-in-the-Loop** - Web interface for human expert consultation, interactive decision making
>>>>>>> b9cbab09

## Built-in XMPP Server

SPADE 4+ includes a built-in XMPP server, eliminating the need for external server setup. This is a major advantage over other multi-agent frameworks like AutoGen or Swarm that require complex infrastructure configuration.

### Start the Server

```bash
# Start SPADE's built-in XMPP server
spade run
```

The server automatically handles:
- Agent registration and authentication
- Message routing between agents
- Connection management
- Domain resolution

Agents automatically connect to the built-in server when using standard SPADE agent configuration.

## Quick Start

Get started with SPADE-LLM in just 2 steps:

### Step 1: Start the Built-in XMPP Server

```bash
# Terminal 1: Start SPADE's built-in server
spade run
```

### Step 2: Create and Run Your LLM Agent

```python
# your_agent.py
import spade
from spade_llm import LLMAgent, LLMProvider

async def main():
    provider = LLMProvider.create_openai(
        api_key="your-api-key",
        model="gpt-4o-mini"
    )
    
    agent = LLMAgent(
        jid="assistant@localhost",  # Connects to built-in server
        password="password",
        provider=provider,
        system_prompt="You are a helpful assistant"
    )
    
    await agent.start()

if __name__ == "__main__":
    spade.run(main())
```

```bash
# Terminal 2: Run your agent
python your_agent.py
```

<<<<<<< HEAD
That's it! No external XMPP server configuration needed.

## Installation

=======
>>>>>>> b9cbab09
```bash
pip install spade_llm
```
## Examples

### Multi-Provider Support

```python
# OpenAI
provider = LLMProvider.create_openai(api_key="key", model="gpt-4o-mini")

# Ollama (local)
provider = LLMProvider.create_ollama(model="llama3.1:8b")

# LM Studio (local)
provider = LLMProvider.create_lm_studio(model="local-model")
```

### Tools and Function Calling

```python
from spade_llm import LLMTool

async def get_weather(city: str) -> str:
    return f"Weather in {city}: 22°C, sunny"

weather_tool = LLMTool(
    name="get_weather",
    description="Get weather for a city",
    parameters={
        "type": "object",
        "properties": {"city": {"type": "string"}},
        "required": ["city"]
    },
    func=get_weather
)

agent = LLMAgent(
    jid="assistant@localhost",  # Uses built-in server
    password="password",
    provider=provider,
    tools=[weather_tool]
)
```

### Content Safety with Guardrails

```python
from spade_llm.guardrails import KeywordGuardrail, GuardrailAction

# Block harmful content
safety_filter = KeywordGuardrail(
    name="safety_filter",
    blocked_keywords=["hack", "exploit", "malware"],
    action=GuardrailAction.BLOCK,
    blocked_message="I cannot help with potentially harmful activities."
)

agent = LLMAgent(
    jid="assistant@localhost",  # Uses built-in server
    password="password",
    provider=provider,
    input_guardrails=[safety_filter]  # Filter incoming messages
)
```

### Message Routing

```python
def router(msg, response, context):
    if "technical" in response.lower():
        return "tech-support@example.com"
    return str(msg.sender)

agent = LLMAgent(
    jid="router@localhost",  # Uses built-in server
    password="password",
    provider=provider,
    routing_function=router
)
```

### Interactive Chat

```python
from spade_llm import ChatAgent

# Create chat interface
chat_agent = ChatAgent(
    jid="human@localhost",  # Uses built-in server
    password="password",
    target_agent_jid="assistant@localhost"
)

await chat_agent.start()
await chat_agent.run_interactive()  # Start interactive chat
```

### Memory Extensions

```python
# Agent-based memory: Single shared memory per agent
agent = LLMAgent(
    jid="assistant@localhost",  # Uses built-in server
    password="password",
    provider=provider,
    agent_base_memory=(True, "./memory.db")  # Enabled with custom path
)

# Agent-thread memory: Separate memory per conversation
agent = LLMAgent(
    jid="assistant@localhost",  # Uses built-in server
    password="password",
    provider=provider,
    agent_thread_memory=(True, "./thread_memory.db")  # Enabled with custom path
)

# Default memory paths (if path not specified)
agent = LLMAgent(
    jid="assistant@localhost",  # Uses built-in server
    password="password",
    provider=provider,
    agent_base_memory=(True, None)  # Uses default path
)
```

### Context Management

```python
from spade_llm.context import SmartWindowSizeContext, FixedWindowSizeContext

# Smart context: Dynamic window sizing based on content
smart_context = SmartWindowSizeContext(
    max_tokens=4000,
    include_system_prompt=True,
    preserve_last_k_messages=5
)

# Fixed context: Traditional sliding window
fixed_context = FixedWindowSizeContext(
    max_messages=20,
    include_system_prompt=True
)

agent = LLMAgent(
    jid="assistant@localhost",  # Uses built-in server
    password="password",
    provider=provider,
    context_manager=smart_context
)
```

### Human-in-the-Loop

```python
from spade_llm import HumanInTheLoopTool

# Create tool for human consultation
human_tool = HumanInTheLoopTool(
    human_expert_jid="expert@localhost",  # Uses built-in server
    timeout=300.0  # 5 minutes
)

agent = LLMAgent(
    jid="assistant@localhost",  # Uses built-in server
    password="password",
    provider=provider,
    tools=[human_tool]  # Pass tools in constructor
)

# Start web interface for human expert
# python -m spade_llm.human_interface.web_server
# Open http://localhost:8080 and connect as expert
```

## Architecture

```mermaid
graph LR
    A[LLMAgent] --> C[ContextManager]
    A --> D[LLMProvider]
    A --> E[LLMTool]
    A --> G[Guardrails]
    A --> M[Memory]
    D --> F[OpenAI/Ollama/etc]
    G --> H[Input/Output Filtering]
    E --> I[Human-in-the-Loop]
    E --> J[MCP]
    E --> P[CustomTool/LangchainTool]
    J --> K[STDIO]
    J --> L[HTTP Streaming]
    M --> N[Agent-based]
    M --> O[Agent-thread]
```

## Documentation

- **[Installation](https://sosanzma.github.io/spade_llm/getting-started/installation/)** - Setup and requirements
- **[Quick Start](https://sosanzma.github.io/spade_llm/getting-started/quickstart/)** - Basic usage examples
- **[Providers](https://sosanzma.github.io/spade_llm/guides/providers/)** - LLM provider configuration
- **[Tools](https://sosanzma.github.io/spade_llm/guides/tools-system/)** - Function calling system
- **[Guardrails](https://sosanzma.github.io/spade_llm/guides/guardrails/)** - Content filtering and safety
- **[API Reference](https://sosanzma.github.io/spade_llm/reference/)** - Complete API documentation

## Examples Directory

The `/examples` directory contains complete working examples:

- `multi_provider_chat_example.py` - Chat with different LLM providers
- `ollama_with_tools_example.py` - Local models with tool calling
- `langchain_tools_example.py` - LangChain tool integration
- `guardrails_example.py` - Content filtering and safety controls
- `human_in_the_loop_example.py` - Human expert consultation via web interface
- `valencia_multiagent_trip_planner.py` - Multi-agent workflow

## Requirements

- Python 3.10+
- SPADE 3.3.0+

## Contributing

1. Fork the repository
2. Create a feature branch
3. Add tests for new functionality
4. Submit a pull request

See [Contributing Guide](https://sosanzma.github.io/spade_llm/contributing/) for details.

## License

MIT License<|MERGE_RESOLUTION|>--- conflicted
+++ resolved
@@ -46,18 +46,9 @@
 
 ## Key Features
 
-<<<<<<< HEAD
+
 - **Built-in XMPP Server** - No external server setup needed! Start agents with one command
-- **Multi-Provider Support** - OpenAI, Ollama, LM Studio, vLLM integration  
-- **Tool System** - Function calling with async execution  
-- **Context Management** - Multi-conversation support with automatic cleanup  
-- **Memory Extensions** - Agent-based and agent-thread memory for persistent state  
-- **Message Routing** - Conditional routing based on LLM responses  
-- **Guardrails System** - Content filtering and safety controls for input/output  
-- **MCP Integration** - Model Context Protocol server support  
-- **Human-in-the-Loop** - Web interface for human expert consultation
-=======
-- **Multi-LLM Provider Support** - Integrate OpenAI GPT-4, Ollama local models, LM Studio, vLLM, Anthropic Claude, Google Gemini
+- **Multi-LLM Provider Support** - Integrate OpenAI models, Ollama local models, LM Studio and more.
 - **Advanced Tool System** - Function calling, async execution, LangChain tool integration, custom tool development
 - **Smart Context Management** - Multi-conversation support, automatic cleanup, sliding window, token-aware context
 - **Persistent Memory** - Agent-based memory, conversation threading, long-term state persistence across sessions
@@ -65,7 +56,6 @@
 - **Content Safety Guardrails** - Input/output filtering, keyword blocking, content moderation, safety controls
 - **MCP Integration** - Model Context Protocol server support for external tools and services
 - **Human-in-the-Loop** - Web interface for human expert consultation, interactive decision making
->>>>>>> b9cbab09
 
 ## Built-in XMPP Server
 
@@ -128,13 +118,9 @@
 python your_agent.py
 ```
 
-<<<<<<< HEAD
-That's it! No external XMPP server configuration needed.
 
 ## Installation
 
-=======
->>>>>>> b9cbab09
 ```bash
 pip install spade_llm
 ```
